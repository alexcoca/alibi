import copy
import logging
import shap

import numpy as np
import pandas as pd

from alibi.api.defaults import DEFAULT_META_KERNEL_SHAP, DEFAULT_DATA_KERNEL_SHAP
from alibi.api.interfaces import Explanation, Explainer, FitMixin
from scipy import sparse
from shap.common import DenseData, DenseDataWithIndex
from typing import Callable, Dict, List, Optional, Sequence, Union, Tuple
from alibi.utils.wrappers import methdispatch

logger = logging.getLogger(__name__)

KERNEL_SHAP_PARAMS = [
    'link',
    'group_names',
    'groups',
    'weights',
    'summarise_background',
    'summarise_result',
    'model_type',
    'kwargs',
]

KERNEL_SHAP_BACKGROUND_THRESHOLD = 300


def rank_by_importance(shap_values: List[np.ndarray],
                       feature_names: Union[List[str], Tuple[str], None] = None) -> Dict:
    """
    Given the shap values estimated for a multi-output model, this feature ranks
    features according to their importance. The feature importance is the average
    absolute value for a given feature.

    Parameters
    ----------
    shap_values
        Each element corresponds to a samples x features array of shap values corresponding
        to each model output.
    feature_names
        Each element is the name of the column with the corresponding index in each of the
        arrays in the shap_values list.

    Returns
    -------
    importances
        A dictionary containing a key for each model output ('0', '1', ...) and a key for
        aggregated model output ('aggregated'). Each value is a dictionary contains a 'ranked_effect' field,
        populated with an array of values representing the average magnitude for each shap value,
        ordered from highest (most important) to the lowest (least important) feature. The 'names'
        field contains the corresponding feature names.
    """

    if len(shap_values[0].shape) == 1:
        shap_values = [np.atleast_2d(arr) for arr in shap_values]

    if not feature_names:
        feature_names = ['feature_{}'.format(i) for i in range(shap_values[0].shape[1])]
    else:
        if len(feature_names) != shap_values[0].shape[1]:
            msg = "The feature names provided do not match the number of shap values estimated. " \
                  "Received {} feature names but estimated {} shap values!"
            logging.warning(msg.format(len(feature_names), shap_values[0].shape[1]))
            feature_names = ['feature_{}'.format(i) for i in range(shap_values[0].shape[1])]

    importances = {}  # type: Dict[str, Dict[str, np.ndarray]]
    avg_mag = []  # type: List

    # rank the features by average shap value for each class in turn
    for class_idx in range(len(shap_values)):
        avg_mag_shap = np.abs(shap_values[class_idx]).mean(axis=0)
        avg_mag.append(avg_mag_shap)
        feature_order = np.argsort(avg_mag_shap)[::-1]
        most_important = avg_mag_shap[feature_order]
        most_important_names = [feature_names[i] for i in feature_order]
        importances[str(class_idx)] = {
            'ranked_effect': most_important,
            'names': most_important_names,
        }

    # rank feature by average shap value for aggregated classes
    combined_shap = np.sum(avg_mag, axis=0)
    feature_order = np.argsort(combined_shap)[::-1]
    most_important_c = combined_shap[feature_order]
    most_important_c_names = [feature_names[i] for i in feature_order]
    importances['aggregated'] = {
        'ranked_effect': most_important_c,
        'names': most_important_c_names
    }

    return importances


def sum_categories(values: np.ndarray, start_idx: Sequence[int], enc_feat_dim: Sequence[int]):
    """
    For each entry in start_idx, the function sums the following k columns where k is the
    corresponding entry in the enc_feat_dim sequence. The columns whose indices are not in
    start_idx are left unchanged.

    Parameters
    ----------
    values
        The array whose columns will be summed.
    start_idx
        The start indices of the columns to be summed.
    enc_feat_dim
        The number of columns to be summed, one for each start index.

    Returns
    -------
    new_values
        An array whose columns have been summed according to the entries in start_idx and enc_feat_dim.
    """

    if start_idx is None or enc_feat_dim is None:
        raise ValueError("Both the start indices or the encoding dimension need to be specified!")

    if not len(enc_feat_dim) == len(start_idx):
        raise ValueError("The lengths of the sequences of start indices and encodings must be equal!")

    n_encoded_levels = sum(enc_feat_dim)
    if n_encoded_levels > values.shape[1]:
        raise ValueError("The sum of the encoded features dimensions exceeds data dimension!")

    new_values = np.zeros((values.shape[0], values.shape[1] - n_encoded_levels + len(enc_feat_dim)))

    # find all the other indices of categorical columns other than those specified
    cat_cols = []
    for start, feat_dim in zip(start_idx, enc_feat_dim):
        for i in range(1, feat_dim):
            cat_cols.append(start + i)

    # sum the columns corresponding to a categorical variable
    enc_idx, new_vals_idx = 0, 0
    for idx in range(values.shape[1]):
        if idx in start_idx:
            feat_dim = enc_feat_dim[enc_idx]
            enc_idx += 1
            stop_idx = idx + feat_dim
            new_values[:, new_vals_idx] = np.sum(values[:, idx:stop_idx], axis=1)
        elif idx in cat_cols:
            continue
        else:
            new_values[:, new_vals_idx] = values[:, idx]
        new_vals_idx += 1

    return new_values


def rank_by_importance(shap_values: List[np.ndarray],
                       feature_names: Union[List[str], Tuple[str], None] = None) -> Dict:
    """
    Given the shap values estimated for a multi-output model, this feature ranks
    features according to their importance. The feature importance is the average
    absolute value for a given feature.

    Parameters
    ----------
    shap_values
        Each element corresponds to a samples x features array of shap values corresponding
        to each model output.
    feature_names
        Each element is the name of the column with the corresponding index in each of the
        arrays in the shap_values list.

    Returns
    -------
    importances
        A dictionary containing a key for each model output ('0', '1', ...) and a key for
        aggregated model output ('aggregated'). Each value is a dictionary contains a 'ranked_effect' field,
        populated with an array of values representing the average magnitude for each shap value,
        ordered from highest (most important) to the lowest (least important) feature. The 'names'
        field contains the corresponding feature names.
    """

    if len(shap_values[0].shape) == 1:
        shap_values = [np.atleast_2d(arr) for arr in shap_values]

    if not feature_names:
        feature_names = ['feature_{}'.format(i) for i in range(shap_values[0].shape[1])]
    else:
        if len(feature_names) != shap_values[0].shape[1]:
            msg = "The feature names provided do not match the number of shap values estimated. " \
                  "Received {} feature names but estimated {} shap values!"
            logging.warning(msg.format(len(feature_names), shap_values[0].shape[1]))
            feature_names = ['feature_{}'.format(i) for i in range(shap_values[0].shape[1])]

    importances = {}  # type: Dict[str, Dict[str, np.ndarray]]
    avg_mag = []  # type: List

    # rank the features by average shap value for each class in turn
    for class_idx in range(len(shap_values)):
        avg_mag_shap = np.abs(shap_values[class_idx]).mean(axis=0)
        avg_mag.append(avg_mag_shap)
        feature_order = np.argsort(avg_mag_shap)[::-1]
        most_important = avg_mag_shap[feature_order]
        most_important_names = [feature_names[i] for i in feature_order]
        importances[str(class_idx)] = {
            'ranked_effect': most_important,
            'names': most_important_names,
        }

    # rank feature by average shap value for aggregated classes
    combined_shap = np.sum(avg_mag, axis=0)
    feature_order = np.argsort(combined_shap)[::-1]
    most_important_c = combined_shap[feature_order]
    most_important_c_names = [feature_names[i] for i in feature_order]
    importances['aggregated'] = {
        'ranked_effect': most_important_c,
        'names': most_important_c_names
    }

    return importances


def sum_categories(values: np.ndarray, start_idx: Sequence[int], enc_feat_dim: Sequence[int]):
    """
    For each entry in start_idx, the function sums the following k columns where k is the
    corresponding entry in the enc_feat_dim sequence. The columns whose indices are not in
    start_idx are left unchanged.

    Parameters
    ----------
    values
        The array whose columns will be summed.
    start_idx
        The start indices of the columns to be summed.
    enc_feat_dim
        The number of columns to be summed, one for each start index.

    Returns
    -------
    new_values
        An array whose columns have been summed according to the entries in start_idx and enc_feat_dim.
    """

    if start_idx is None or enc_feat_dim is None:
        raise ValueError("Both the start indices or the encoding dimension need to be specified!")

    if not len(enc_feat_dim) == len(start_idx):
        raise ValueError("The lengths of the sequences of start indices and encodings must be equal!")

    n_encoded_levels = sum(enc_feat_dim)
    if n_encoded_levels > values.shape[1]:
        raise ValueError("The sum of the encoded features dimensions exceeds data dimension!")

    new_values = np.zeros((values.shape[0], values.shape[1] - n_encoded_levels + len(enc_feat_dim)))

    # find all the other indices of categorical columns other than those specified
    cat_cols = []
    for start, feat_dim in zip(start_idx, enc_feat_dim):
        for i in range(1, feat_dim):
            cat_cols.append(start + i)

    # sum the columns corresponding to a categorical variable
    enc_idx, new_vals_idx = 0, 0
    for idx in range(values.shape[1]):
        if idx in start_idx:
            feat_dim = enc_feat_dim[enc_idx]
            enc_idx += 1
            stop_idx = idx + feat_dim
            new_values[:, new_vals_idx] = np.sum(values[:, idx:stop_idx], axis=1)
        elif idx in cat_cols:
            continue
        else:
            new_values[:, new_vals_idx] = values[:, idx]
        new_vals_idx += 1

    return new_values


class KernelShap(Explainer, FitMixin):

    def __init__(self,
                 predictor: Callable,
                 link: str = 'identity',
                 feature_names: Union[List[str], Tuple[str], None] = None,
                 categorical_names: Optional[Dict[int, List[str]]] = None,
<<<<<<< HEAD
=======
                 model_type: str = 'classification',
>>>>>>> d0752016
                 seed: int = None):
        """
        A wrapper around the shap.KernelExplainer class. This extends the current shap library functionality
        by allowing the user to specify variable groups in order to deal with one-hot encoded categorical
        variables. The user can also specify whether to aggregate the shap values estimate for the encoded levels
        of categorical variables during the explain call.

        Parameters
        ----------
        predictor
            A callable that takes as an input a samples x features array and outputs a samples x n_outputs
            outputs. The n_outputs should represent model output in margin space. If the model outputs
            probabilities, then the link should be set to 'logit' to ensure correct force plots.
        link
            Valid values are 'identity' or 'logit'. A generalized linear model link to connect the feature
            importance values to the model output. Since the feature importance values, phi, sum up to the
            model output, it often makes sense to connect them to the ouput with a link function where
            link(output) = sum(phi). If the model output is a probability then the LogitLink link function
            makes the feature importance values have log-odds units. Therefore, for a model which outputs
            probabilities, link='logit' makes the feature effects have log-odds (evidence) units where
            link='identity' means that the feature effects have probability units. Please see
            https://github.com/slundberg/shap/blob/master/notebooks/kernel_explainer/Squashing%20Effect.ipynb
            for an in-depth discussion about the semantics of explaining the model in the probability vs the
            margin space.
        feature_names
<<<<<<< HEAD
            List with feature names. Used to infer group names when categorical data is treated by grouping
            and `group_names` input to `fit` is not specified, assuming it has the same len as `groups` argument
            of `fit` method. It is also used to compute the `names` field, which appears as a key in each of the
            values of the `importances` sub-field of the response `raw` field.
        categorical_names
            Dictionary where keys are feature columns and values are list of categories for the feature. Used to
            select the method for background data summarisation (if specified, subsampling is performed as opposed
            to kmeans).
=======
            Used to infer group names when categorical data is treated by grouping and `group_names` input to `fit`
            is not specified, assuming it has the same len as `groups` argument of `fit` method. It is also used to
            compute the `names` field, which appears as a key in each of the values of the `importances` sub-field of
            the response `raw` field.
        categorical_names
            Keys are feature column indices in the `background_data` matrix (see `fit`). Each value contains strings
            with the names of the categories for the feature. Used to select the method for background data
            summarisation (if specified, subsampling is performed as opposed to kmeans clustering). In the future it
            may be used for visualisation.
        model_type
            Can have values 'classification' and 'regression'. It is only used to set the contents of the `prediction`
            field in the `data['raw']` response field.
>>>>>>> d0752016
        seed
            Fixes the random number stream, which influences which subsets are sampled during shap value estimation.
        """

        super().__init__(meta=copy.deepcopy(DEFAULT_META_KERNEL_SHAP))

        self.link = link
        self.predictor = predictor
        self.feature_names = feature_names if feature_names else []
        self.categorical_names = categorical_names if categorical_names else {}
        self.model_type = model_type
        self.seed = seed
        self._update_metadata({"model_type": self.model_type})

        # if the user specifies groups but no names, the groups are automatically named
        self.use_groups = False
        # changes if feature groups indices are passed but not names
        self.create_group_names = False
        # if sum of groups entries matches first dimension as opposed to second, warn user
        self.transposed = False
        # if weights are not correctly specified, they are ignored
        self.ignore_weights = False
        # sums up shap values for each level of categorical var
        self.summarise_result = False
        # selects a subset of the background data to avoid excessively slow runtimes
        self.summarise_background = False
        # checks if it has been fitted:
        self._fitted = False

    def _check_inputs(self,
                      background_data: Union[shap.common.Data, pd.DataFrame, np.ndarray, sparse.spmatrix],
                      group_names: Union[Tuple, List, None],
                      groups: Optional[List[Union[Tuple[int], List[int]]]],
                      weights: Union[Union[List[float], Tuple[float]], np.ndarray, None]) -> None:
        """
        If user specifies parameter grouping, then we check input is correct or inform
        them if the settings they put might not behave as expected.
        """

        if isinstance(background_data, shap.common.Data):
            # don't provide checks for situations where the user passes
            # the data object directly
            if not self.summarise_background:
                self.use_groups = False
                return
            # if summarisation took place, we do the checks to ensure everything is correct
            else:
                background_data = background_data.data

        if isinstance(background_data, np.ndarray) and background_data.ndim == 1:
            background_data = np.atleast_2d(background_data)

        if background_data.shape[0] > KERNEL_SHAP_BACKGROUND_THRESHOLD:
            msg = "Large datasets can cause slow runtimes for shap. The background dataset " \
                  "provided has {} records. Consider passing a subset or allowing the algorithm " \
                  "to automatically summarize the data by setting the summarise_background=True or" \
                  "setting summarise_background to 'auto' which will default to {} samples!"
            logging.warning(msg.format(background_data.shape[0], KERNEL_SHAP_BACKGROUND_THRESHOLD))

        if group_names and not groups:
            logging.info(
                "Specified group_names but no corresponding sequence 'groups' with indices "
                "for each group was specified. All groups will have len=1."
            )
            if not len(group_names) in background_data.shape:
                msg = "Specified {} group names but data dimension is {}. When grouping " \
                      "indices are not specifies the number of group names should equal " \
                      "one of the data dimensions! Igoring grouping inputs!"
                logging.warning(msg.format(len(group_names), background_data.shape))
                self.use_groups = False

        if groups and not group_names:
            logging.warning(
                "No group names specified but groups specified! Automatically "
                "assigning 'group_' name for every index group specified!")
            if self.feature_names:
                n_groups = len(groups)
                n_features = len(self.feature_names)
                if n_features != n_groups:
                    msg = "Number of feature names specified did not match the number of groups." \
                          "Specified {} groups and {} features names. Creating default names for " \
                          "specified groups"
                    logging.warning(msg.format(n_groups, n_features))
                    self.create_group_names = True
                else:
                    group_names = self.feature_names
            else:
                self.create_group_names = True

        if groups:
            if not (isinstance(groups[0], tuple) or isinstance(groups[0], list)):
                msg = "groups should be specified as List[Union[Tuple[int], List[int]]] where each " \
                      "sublist represents a group and int represent group instance. Specified group " \
                      "elements have type {}. Ignoring grouping inputs!"
                logging.warning(msg.format(type(groups[0])))
                self.use_groups = False

            expected_dim = sum(len(g) for g in groups)
            if background_data.ndim == 1:
                actual_dim = background_data.shape[0]
            else:
                actual_dim = background_data.shape[1]
            if expected_dim != actual_dim:
                if background_data.shape[0] == expected_dim:
                    logging.warning(
                        "The sum of the group indices list did not match the "
                        "data dimension along axis=1 but matched dimension "
                        "along axis=0. Consider transposing the data!"
                    )
                    self.transposed = True
                else:
                    msg = "The sum of the group sizes specified did not match the number of features. " \
                          "Sum of group sizes: {}. Number of features: {}. Ignoring grouping inputs!"
                    logging.warning(msg.format(expected_dim, actual_dim))
                    self.use_groups = False

            if group_names:
                n_groups = len(groups)
                n_group_names = len(group_names)
                if n_group_names != n_groups:
                    msg = "The number of group names specified does not match the number of groups. " \
                          "Received {} groups and {} names! Ignoring grouping inputs!"
                    logging.warning(msg.format(n_groups, n_group_names))
                    self.use_groups = False

        if weights is not None:
            if background_data.ndim == 1 or background_data.shape[0] == 1:
                logging.warning(
                    "Specified weights but the background data has only one record. "
                    "Weights will be ignored!"
                )
                self.ignore_weights = True
            else:
                data_dim = background_data.shape[0]
                feat_dim = background_data.shape[1]
                weights_dim = len(weights)
                if data_dim != weights_dim:
                    if not (feat_dim == weights_dim and self.transposed):
                        msg = "The number of weights specified did not match data dimension. " \
                              "Number of weights: {}. Number of datapoints: {}. Weights will " \
                              "be ignored!"
                        logging.warning(msg.format(weights_dim, data_dim))
                        self.ignore_weights = True

            # NB: we have already summarised the data at this point
            if self.summarise_background:

                weights_dim = len(weights)
                if background_data.ndim == 1:
                    n_background_samples = 1
                else:
                    if not self.transposed:
                        n_background_samples = background_data.shape[0]
                    else:
                        n_background_samples = background_data.shape[1]

                if weights_dim != n_background_samples:
                    msg = "The number of weights vector provided ({}) did not match the number of " \
                          "summary data points ({}). The weights provided will be ignored!"
                    logging.warning(msg.format(weights_dim, n_background_samples))

                    self.ignore_weights = True

    def _summarise_background(self,
                              background_data: Union[shap.common.Data, pd.DataFrame, np.ndarray, sparse.spmatrix],
                              n_background_samples: int) -> \
            Union[shap.common.Data, pd.DataFrame, np.ndarray, sparse.spmatrix]:
        """
        Summarises the background data to n_background_samples in order to reduce the computational cost. If the
        background data is a shap.common.Data object, no summarisation is performed.

        Returns
        -------
            If the user has specified grouping, then the input object is subsampled and an object of the same
            type is returned. Otherwise, a shap.common.Data object containing the result of a kmeans algorithm
            is wrapped in a shap.common.DenseData object and returned. The samples are weighted according to the
            frequency of the occurence of the clusters in the original data.
        """

        if isinstance(background_data, shap.common.Data):
            msg = "Received option to summarise the data but the background_data object " \
                  "was an instance of shap.common.Data. No summarisation will take place!"
            logging.warning(msg)
            return background_data

        if background_data.ndim == 1:
            msg = "Received option to summarise the data but the background_data object only had " \
                  "one record with {} features. No summarisation will take place!"
            logging.warning(msg.format(len(background_data)))
            return background_data

        self.summarise_background = True

        # if the input is sparse, we assume there are categorical variables and use random sampling, not kmeans
        if self.use_groups or self.categorical_names or isinstance(background_data, sparse.spmatrix):
            return shap.sample(background_data, nsamples=n_background_samples)
        else:
            logging.info(
                "When summarising with kmeans, the samples are weighted in proportion to their "
                "cluster occurrence frequency. Please specify a different weighting of the samples "
                "through the by passing a weights of len=n_background_samples to the constructor!"
            )
            return shap.kmeans(background_data, n_background_samples)

    @methdispatch
    def _get_data(self,
                  background_data: Union[shap.common.Data, pd.DataFrame, np.ndarray, sparse.spmatrix],
                  group_names: Sequence,
                  groups: List[Sequence[int]],
                  weights: Sequence[Union[float, int]],
                  **kwargs):
        """
        Groups the data if grouping options are specified, returning a shap.common.Data object in this
        case. Otherwise, the original data is returned and handled internally by the shap library.
        """

        raise TypeError("Type {} is not supported for background data!".format(type(background_data)))

    @_get_data.register(shap.common.Data)
    def _(self, background_data, *args, **kwargs) -> shap.common.Data:
        """
        Initialises background data if user passes a shap.common.Data object as input.
        Input  is returned as this is a native object to shap.

        Note: If self.summarise_background = True, then a shap.common.Data object is
        returned if the user passed a shap.common.data object to fit or didn't specify groups.
        """

        group_names, groups, weights = args
        if weights is not None and self.summarise_background:
            if not self.ignore_weights:
                background_data.weights = weights
            if self.use_groups:
                background_data.groups = groups
                background_data.group_names = group_names
                background_data.group_size = len(groups)

        return background_data

    @_get_data.register(np.ndarray)  # type: ignore
    def _(self, background_data, *args, **kwargs) -> Union[np.ndarray, shap.common.Data]:
        """
        Initialises background data if the user passes a numpy array as input.
        If the user specifies feature grouping then a shap.common.DenseData object
        is returned. Weights are handled separately to avoid triggering assertion
        correct inside shap library. Otherwise, the original data is returned and
        is handled by the shap library internally.
        """

        group_names, groups, weights = args
        new_args = (group_names, groups, weights) if weights is not None else (group_names, groups)
        if self.use_groups:
            return DenseData(background_data, *new_args)
        else:
            return background_data

    @_get_data.register(sparse.spmatrix)  # type: ignore
    def _(self, background_data, *args, **kwargs) -> Union[shap.common.Data, sparse.spmatrix]:
        """
        Initialises background data if user passes a sparse matrix as input. If the
        user specifies feature grouping, then the sparse array is converted to a dense
        array. Otherwise, the original array is returned and handled internally by shap
        library.
        """

        group_names, groups, weights = args
        new_args = (group_names, groups, weights) if weights is not None else (group_names, groups)

        if self.use_groups:
            logging.warning(
                "Grouping is not currently compatible with sparse matrix inputs. "
                "Converting background data sparse array to dense matrix."
            )
            background_data = background_data.toarray()
            return DenseData(
                background_data,
                *new_args,
            )

        return background_data

    @_get_data.register(pd.core.frame.DataFrame)  # type: ignore
    def _(self, background_data, *args, **kwargs) -> Union[shap.common.Data, pd.core.frame.DataFrame]:
        """
        Initialises background data if user passes a pandas.core.frame.DataFrames as input.
        If the user has specified groups and given a data frame, initialise shap.common.DenseData
        explicitly as this is not handled by shap library internally. Otherwise, data initialisation,
        is left to the shap library.
        """

        _, groups, weights = args
        new_args = (groups, weights) if weights is not None else (groups,)
        if self.use_groups:
            logging.info("Group names are specified by column headers, group_names will be ignored!")
            keep_index = kwargs.get("keep_index", False)
            if keep_index:
                return DenseDataWithIndex(
                    background_data.values,
                    list(background_data.columns),
                    background_data.index.values,
                    background_data.index.name,
                    *new_args,
                )
            else:
                return DenseData(
                    background_data.values,
                    list(background_data.columns),
                    *new_args,
                )
        else:
            return background_data

    @_get_data.register(pd.core.frame.Series)  # type: ignore
    def _(self, background_data, *args, **kwargs) -> Union[shap.common.Data, pd.core.frame.Series]:
        """
        Initialises background data if user passes a pandas Series object as input.
        Original object is returned as this is initialised internally by shap is there
        is no group structure specified. Otherwise the a shap.common.DenseData object
        is initialised.
        """

        _, groups, _ = args
        if self.use_groups:
            return DenseData(
                background_data.values.reshape(1, len(background_data)),
                list(background_data.index),
                groups,
            )

        return background_data

    def _update_metadata(self, data_dict: dict, params: bool = False) -> None:
        """
        This function updates the metadata of the explainer using the data from
        the data_dict. If the params option is specified, then each key-value
        pair is added to the metadata 'params' dictionary only if the key is
        included in SHAP_PARAMS.

        Parameters
        ----------
        data_dict
            Dictionary containing the data to be stored in the metadata.
        params
            If True, the method updates the 'params' attribute of the metatadata.
        """

        if params:
            for key in data_dict.keys():
                if key not in KERNEL_SHAP_PARAMS:
                    continue
                else:
                    self.meta['params'].update([(key, data_dict[key])])
        else:
            self.meta.update(data_dict)

    def fit(self,  # type: ignore
            background_data: Union[np.ndarray, sparse.spmatrix, pd.DataFrame, shap.common.Data],
            summarise_background: Union[bool, str] = False,
<<<<<<< HEAD
            n_background_samples: int = BACKGROUND_WARNING_THRESHOLD,
=======
            n_background_samples: int = KERNEL_SHAP_BACKGROUND_THRESHOLD,
>>>>>>> d0752016
            group_names: Union[Tuple[str], List[str], None] = None,
            groups: Optional[List[Union[Tuple[int], List[int]]]] = None,
            weights: Union[Union[List[float], Tuple[float]], np.ndarray, None] = None,
            **kwargs) -> "KernelShap":
        """
        This takes a background dataset (usually a subsample of the training set) as an input along with several
        user specified options and initialises a KernelShap explainer. The runtime of the algorithm depends on the
        number of samples in this dataset and on the number of features in the dataset. To reduce the size of the
        dataset, the summarise_background option and n_background_samples should be used. To reduce the feature
        dimensionality, encoded categorical variables can be treated as one during the feature perturbation process;
        this decreases the effective feature dimensionality, can reduce the variance of the shap values estimation and
        reduces slightly the number of calls to the predictor. Further runtime savings can be achieved by changing the
        nsamples parameter in the call to explain. Runtime reduction comes with an accuracy tradeoff, so it is better
        to experiment with a runtime reduction method and understand results stability before using the system.

        Parameters
        -----------
        background_data
            Data used to estimate feature contributions and baseline values for force plots. The rows of the
            background data should represent samples and the columns features.
        summarise_background
            A large background dataset impacts the runtime and memory footprint of the algorithm. By setting
            this argument to True, only n_background_samples from the provided data are selected. If group_names or
            groups arguments are specified, the algorithm assumes that the data contains categorical variables so
            the records are selected uniformly at random. Otherwise, shap.kmeans (a wrapper around sklearn kmeans
            implementation) is used for selection. If set to 'auto', a default of BACKGROUND_WARNING_THRESHOLD
            samples is selected.
        n_background_samples
            The number of samples to keep in the background dataset if summarise_background=True.
        groups:
            A list containing sublists specifying the indices of features belonging to the same group.
        group_names:
            If specified, this array is used to treat groups of features as one during feature perturbation.
            This feature can be useful, for example, to treat encoded categorical variables as one and can
            result in computational savings (this may require adjusting the nsamples parameter).
        weights:
            A sequence or array of weights. This is used only if grouping is specified and assigns a weight
            to each point in the dataset.
        kwargs:
            Expected keyword arguments include "keep_index" and should be used if a data frame containing an
            index column is passed to the algorithm.
        """

        np.random.seed(self.seed)

        self._fitted = True
        # user has specified variable groups
        use_groups = groups is not None or group_names is not None
        self.use_groups = use_groups

        if summarise_background:
            if isinstance(summarise_background, str):
                if not isinstance(background_data, shap.common.Data):
                    n_samples = background_data.shape[0]
                else:
                    n_samples = background_data.data.shape[0]
                n_background_samples = min(n_samples, KERNEL_SHAP_BACKGROUND_THRESHOLD)
            background_data = self._summarise_background(background_data, n_background_samples)

        # check user inputs to provide warnings if input is incorrect
        self._check_inputs(background_data, group_names, groups, weights)
        if self.create_group_names:
            group_names = ['group_{}'.format(i) for i in range(len(groups))]
        # disable grouping or data weights if inputs are not correct
        if self.ignore_weights:
            weights = None
        if not self.use_groups:
            group_names, groups = None, None
        else:
            self.feature_names = group_names

        # perform grouping if requested by the user
        self.background_data = self._get_data(background_data, group_names, groups, weights, **kwargs)
        self._explainer = shap.KernelExplainer(
            self.predictor,
            self.background_data,
            link=self.link,
        )  # type: shap.KernelExplainer
        self.expected_value = self._explainer.expected_value
        if not self._explainer.vector_out:
            logging.warning(
                "Predictor returned a scalar value. Ensure the output represents a probability or decision score "
                "as opposed to a classification label!"
            )

        # update metadata
        params = {
            'groups': groups,
            'group_names': group_names,
            'weights': weights,
            'kwargs': kwargs,
            'summarise_background': self.summarise_background,
            'grouped': self.use_groups,
            'transpose': self.transposed,
        }
        self._update_metadata(params, params=True)

        return self

    def explain(self,
                X: Union[np.ndarray, pd.DataFrame, sparse.spmatrix],
                summarise_result: bool = False,
                cat_vars_start_idx: List[int] = None,
                cat_vars_enc_dim: List[int] = None,
                **kwargs) -> Explanation:
        """
        Explains the instances in the array X.

        Parameters
        ----------
        X
            Array with instances to be explained.
        summarise_result
            Specifies whether the shap values corresponding to dimensions of
            encoded categorical variables should be summed so that a single
            shap value is returned for each categorical variable. Both
            the start indices of the categorical variables (`cat_vars_start_idx`)
            and the encoding dimensions (`cat_vars_enc_dim`) have to be specified
        cat_vars_start_idx
            A sequence containing the start indices of the categorical variables.
            If specified, cat_vars_enc_dim should also be specified.
        cat_vars_enc_dim
            A sequence containing the length of the encoding dimension for each
            categorical variable.
        kwargs
            Keyword arguments specifying explain behaviour. Valid arguments are:
                *nsamples: controls the number of predictor calls and therefore runtime.
                *l1_reg: controls the explanation sparsity.
            For more details, please see https://shap.readthedocs.io/en/latest/.

        Returns
        -------
        explanation
            An explanation object containing the algorithm results.
        """

        if not self._fitted:
            raise TypeError(
                "Called explain on an unfitted object! Please fit the "
                "explainer using the .fit method first!"
            )

        # convert data to dense format if sparse
        if self.use_groups and isinstance(X, sparse.spmatrix):
            X = X.toarray()

        shap_values = self._explainer.shap_values(X, **kwargs)
        # for scalar model outputs a single numpy array is returned
        if isinstance(shap_values, np.ndarray):
            shap_values = [shap_values]
        if summarise_result:
            self.summarise_result = True
            if not cat_vars_start_idx or not cat_vars_start_idx:
                logging.warning(
                    "Results cannot be summarised as either the"
                    "start indices for categorical variables or"
                    "the encoding dimensions were not passed!"
                )
                self.summarise_result = False
            elif self.use_groups:
                logger.warning(
                    "Specified both groups as well as summarisation for categorical variables. "
                    "By grouping, only one shap value is estimated for each categorical variable. "
                    "Summarisation is thus not necessary!"
                )
                self.summarise_result = False
            else:
                summarised_shap = []
                for shap_array in shap_values:
                    summarised_shap.append(sum_categories(shap_array, cat_vars_start_idx, cat_vars_enc_dim))
                shap_values = summarised_shap

        self._update_metadata({"summarise_result": self.summarise_result}, params=True)

        return self.build_explanation(X, shap_values, self.expected_value)

    def build_explanation(self,
                          X: Union[np.ndarray, pd.DataFrame, sparse.spmatrix],
                          shap_values: List[np.ndarray],
                          expected_value: List) -> Explanation:
        """
        Create an explanation object.

        Parameters
        ----------
        X
            Array of instances to be explained.
        shap_values
            Each entry is a n_instances x n_features array, and the length of the list equals the dimensionality
            of the predictor output. The rows of each array correspond to the shap values for the instances with
            the corresponding row index in X
        expected_value
            A list containing the expected value of the prediction for each class.

        Returns
        -------
            An explanation containing a meta field with basic classifier metadata
            # TODO: Plotting default should be same space as the explanation? How do we figure out what space they
            #  explain in?
        """

        # TODO: DEFINE COMPLETE SCHEMA FOR THE METADATA (ONGOING)

        raw_predictions = self._explainer.linkfv(self.predictor(X))
<<<<<<< HEAD
        argmax_pred = np.argmax(np.atleast_2d(raw_predictions), axis=1)
=======
        if self.model_type != 'regression':
            argmax_pred = np.argmax(np.atleast_2d(raw_predictions), axis=1)
        else:
            argmax_pred = []
>>>>>>> d0752016
        importances = rank_by_importance(shap_values, feature_names=self.feature_names)

        if isinstance(X, sparse.spmatrix):
            X = X.toarray()
        else:
            X = np.array(X)

        # output explanation dictionary
        data = copy.deepcopy(DEFAULT_DATA_KERNEL_SHAP)
        data.update(
            shap_values=shap_values,
            expected_value=expected_value,
            link=self.link,
            categorical_names=self.categorical_names,
            feature_names=self.feature_names
        )
        data['raw'].update(
            raw_prediction=raw_predictions,
            prediction=argmax_pred,
            instances=X,
            importances=importances
        )

        return Explanation(meta=copy.deepcopy(self.meta), data=data)<|MERGE_RESOLUTION|>--- conflicted
+++ resolved
@@ -279,10 +279,7 @@
                  link: str = 'identity',
                  feature_names: Union[List[str], Tuple[str], None] = None,
                  categorical_names: Optional[Dict[int, List[str]]] = None,
-<<<<<<< HEAD
-=======
                  model_type: str = 'classification',
->>>>>>> d0752016
                  seed: int = None):
         """
         A wrapper around the shap.KernelExplainer class. This extends the current shap library functionality
@@ -308,16 +305,6 @@
             for an in-depth discussion about the semantics of explaining the model in the probability vs the
             margin space.
         feature_names
-<<<<<<< HEAD
-            List with feature names. Used to infer group names when categorical data is treated by grouping
-            and `group_names` input to `fit` is not specified, assuming it has the same len as `groups` argument
-            of `fit` method. It is also used to compute the `names` field, which appears as a key in each of the
-            values of the `importances` sub-field of the response `raw` field.
-        categorical_names
-            Dictionary where keys are feature columns and values are list of categories for the feature. Used to
-            select the method for background data summarisation (if specified, subsampling is performed as opposed
-            to kmeans).
-=======
             Used to infer group names when categorical data is treated by grouping and `group_names` input to `fit`
             is not specified, assuming it has the same len as `groups` argument of `fit` method. It is also used to
             compute the `names` field, which appears as a key in each of the values of the `importances` sub-field of
@@ -330,7 +317,6 @@
         model_type
             Can have values 'classification' and 'regression'. It is only used to set the contents of the `prediction`
             field in the `data['raw']` response field.
->>>>>>> d0752016
         seed
             Fixes the random number stream, which influences which subsets are sampled during shap value estimation.
         """
@@ -689,11 +675,8 @@
     def fit(self,  # type: ignore
             background_data: Union[np.ndarray, sparse.spmatrix, pd.DataFrame, shap.common.Data],
             summarise_background: Union[bool, str] = False,
-<<<<<<< HEAD
-            n_background_samples: int = BACKGROUND_WARNING_THRESHOLD,
-=======
+
             n_background_samples: int = KERNEL_SHAP_BACKGROUND_THRESHOLD,
->>>>>>> d0752016
             group_names: Union[Tuple[str], List[str], None] = None,
             groups: Optional[List[Union[Tuple[int], List[int]]]] = None,
             weights: Union[Union[List[float], Tuple[float]], np.ndarray, None] = None,
@@ -898,14 +881,11 @@
         # TODO: DEFINE COMPLETE SCHEMA FOR THE METADATA (ONGOING)
 
         raw_predictions = self._explainer.linkfv(self.predictor(X))
-<<<<<<< HEAD
-        argmax_pred = np.argmax(np.atleast_2d(raw_predictions), axis=1)
-=======
+
         if self.model_type != 'regression':
             argmax_pred = np.argmax(np.atleast_2d(raw_predictions), axis=1)
         else:
             argmax_pred = []
->>>>>>> d0752016
         importances = rank_by_importance(shap_values, feature_names=self.feature_names)
 
         if isinstance(X, sparse.spmatrix):
