--- conflicted
+++ resolved
@@ -3,22 +3,15 @@
 import shap
 
 import numpy as np
-from sklearn.linear_model import LogisticRegression
-
-<<<<<<< HEAD
-from alibi.explainers import AnchorTabular, KernelShap, TreeShap
+
+from alibi.explainers import AnchorTabular
+from alibi.explainers import KernelShap, TreeShap
 from alibi.explainers.tests.utils import predict_fcn, adult_dataset, iris_dataset, MockTreeExplainer
 from alibi.tests.utils import MockPredictor
-from keras.layers import Conv2D, Dense, Dropout, Flatten, MaxPooling2D, Input
-from keras.models import Model
-=======
-from alibi.explainers import AnchorTabular
-from alibi.explainers import KernelShap
-from alibi.explainers.tests.utils import predict_fcn, adult_dataset, iris_dataset
 from tensorflow.keras.layers import Conv2D, Dense, Dropout, Flatten, MaxPooling2D, Input
 from tensorflow.keras.models import Model
->>>>>>> 99850c6d
 from sklearn.ensemble import RandomForestClassifier
+from sklearn.linear_model import LogisticRegression
 
 
 # A file containing fixtures that can be used across tests
