from .anchor_base import AnchorBaseBeam
from .anchor_explanation import AnchorExplanation
from alibi.utils.discretizer import Discretizer
from collections import OrderedDict, defaultdict
import bisect
import itertools
import numpy as np
import random
from typing import Callable, Tuple, Any, Set


class AnchorTabular(object):

    def __init__(self, predict_fn: Callable, feature_names: list, categorical_names: dict = None,
                 seed: int = None) -> None:
        """
        Initialize the anchor tabular explainer.

        Parameters
        ----------
        predict_fn
            Model prediction function
        feature_names
            List with feature names
        categorical_names
            Dictionary where keys are feature columns and values are the categories for the feature
        seed
            Used to set the random number generator for repeatability purposes
        """

        random.seed(seed)
        np.random.seed(seed)

        # check if predict_fn returns predicted class or prediction probabilities for each class
        # if needed adjust predict_fn so it returns the predicted class
        if np.argmax(predict_fn(np.zeros([1, len(feature_names)])).shape) == 0:
            self.predict_fn = predict_fn
        else:
            self.predict_fn = lambda x: np.argmax(predict_fn(x), axis=1)

        # define column indices of categorical and numerical (aka continuous) features
        if categorical_names:
            self.categorical_features = sorted(categorical_names.keys())
        else:
            self.categorical_features = []

        self.numerical_features = [x for x in range(len(feature_names)) if x not in self.categorical_features]

        self.feature_names = feature_names
        if categorical_names:
            self.feature_values = categorical_names.copy()  # dict with {col: categorical feature values}
        else:
            self.feature_names = {}

        self.val2idx = {}
        self.cat_lookup = {}
        self.ord_lookup = {}
        self.enc2feat_idx = {}

    def fit(self, train_data: np.ndarray, disc_perc: tuple = (25, 50, 75)) -> None:
        """
        Fit discretizer to train data to bin numerical features into ordered bins and compute statistics for numerical
        features. Create a mapping between the bin numbers of each discretised numerical feature and the row id in the
        training set where it occurs


        Parameters
        ----------
        train_data
            Representative sample from the training data
        disc_perc
            List with percentiles (int) used for discretization
        """
        self.train_data = train_data

        # discretization of ordinal features
        self.disc = Discretizer(self.train_data, self.numerical_features, self.feature_names, percentiles=disc_perc)
        self.d_train_data = self.disc.discretize(self.train_data)
        self.feature_values.update(self.disc.feature_intervals)

        self.min, self.max = np.full(train_data.shape[1], np.nan), np.full(train_data.shape[1], np.nan)
        self.min[self.numerical_features] = np.min(train_data[:, self.numerical_features], axis=0)
        self.max[self.numerical_features] = np.max(train_data[:, self.numerical_features], axis=0)

        # key (int): feat. col ID. value is a dict where each int represents a bin value or value of categorical
        # variable. Each value in this dict is a set of training data rows where that value is found
        val2idx = {col_id: defaultdict(lambda: None) for col_id in self.numerical_features + self.categorical_features}
        for feat in val2idx:
            for value in range(len(self.feature_values[feat])):
                val2idx[feat][value] = set((self.d_train_data[:, feat] == value).nonzero()[0].tolist())
        self.val2idx = val2idx

    def build_sampling_lookups(self, X: np.ndarray) -> None:
        """ An encoding of the feature IDs is created by assigning each bin of a discretized numerical variable and each
         categorical variable a unique index. For a dataset containg, e.g., a numerical variable with 5 bins and
         3 categorical variables, indices 0 - 4 represent bins of the numerical variable whereas indices 5, 6, 7
         represent the encoded indices of the categorical variables (but see note for caviats). The encoding is
         necessary so that the different ranges of the numerical variable can be sampled during anchor construction.
        These encoded feature IDs are keys of:
            - cat_lookup: maps categorical variables to their value in X (instance to be explained)
            - ord_lookup: maps discretized numerical variables to the bins they can be sampled from given X
            - enc2feat_idx: maps the encoded IDs to the original feature IDs

        Note: Each continuous variable has n_bins - 1 corresponding entries in ord_lookup.

        Parameters
        ---------
        X
            instance to be explained

        """

        X = self.disc.discretize(X.reshape(1, -1))[0]  # map continuous features to ordinal discrete variables

        if not self.numerical_features:  # data contains only categorical variables
            self.cat_lookup = dict(zip(self.categorical_features, X))
            self.enc2feat_idx = dict(zip(*[self.categorical_features]*2))
            return

        first_numerical_idx = np.searchsorted(self.categorical_features, self.numerical_features[0]).item()
        if first_numerical_idx > 0:  # First column(s) might contain categorical data
            for cat_enc_idx in range(0, first_numerical_idx):
                self.cat_lookup[cat_enc_idx] = X[cat_enc_idx]
                self.enc2feat_idx[cat_enc_idx] = cat_enc_idx

        ord_enc_idx = first_numerical_idx - 1  # -1 as increment comes first
        for i, feature in enumerate(self.numerical_features):
            n_bins = len(self.feature_values[feature])
            for bin_val in range(n_bins):
                ord_enc_idx += 1
                self.enc2feat_idx[ord_enc_idx] = feature
                # if feat. value falls in same or lower bin, sample from same or lower bin only ...
                if X[feature] <= bin_val != n_bins - 1:
                    self.ord_lookup[ord_enc_idx] = set(i for i in range(bin_val + 1))
                # if feat. value falls in a higher bin, sample from higher bins only
                elif X[feature] > bin_val:
                    self.ord_lookup[ord_enc_idx] = set(i for i in range(bin_val + 1, n_bins))
                else:
                    del self.enc2feat_idx[ord_enc_idx]
                    ord_enc_idx -= 1  # when a discretized feat. of the instance to be explained falls in the last bin

            # check if a categorical feature follows the current numerical feature & update mappings
            if i < len(self.numerical_features) - 1:
                n_categoricals = self.numerical_features[i + 1] - self.numerical_features[i] - 1
                if n_categoricals > 0:
                    cat_feat_idx = feature + 1
                    for cat_enc_idx in range(ord_enc_idx + 1, ord_enc_idx + 1 + n_categoricals):
                        self.cat_lookup[cat_enc_idx] = X[cat_feat_idx]
                        self.enc2feat_idx[cat_enc_idx] = cat_feat_idx
                        cat_feat_idx += 1
                    ord_enc_idx += n_categoricals

        # check if the last columns are categorical variables and update mappings
        last_num_idx = np.searchsorted(self.categorical_features, self.numerical_features[-1]).item()
        if last_num_idx != len(self.categorical_features):
            cat_enc_idx = max(self.ord_lookup.keys()) + 1
            for cat_feat_idx in range(self.numerical_features[-1] + 1, self.categorical_features[-1] + 1):
                self.cat_lookup[cat_enc_idx] = X[cat_feat_idx]
                self.enc2feat_idx[cat_enc_idx] = cat_feat_idx
                cat_enc_idx += 1

    def sample_from_train(self, anchor: list, val2idx: dict, ord_lookup: dict, cat_lookup: dict, enc2feat_idx: dict,
                          num_samples: int) -> (np.ndarray, np.ndarray):
        """
        Sample data from training set but keep features which are anchor in the proposed anchor the same
        as the feature value or bin (for ordinal features) as the instance to be explained.s

        Parameters
        ----------
        anchor:
            Each int is an encoded feature id
        val2idx
            Mapping with keys feature column id (int). The values are dict with key (int) representing a bin number
            (discretized variables) or value (categorical variables) (0-indexed) and values a list of ints representing
            the row numbers in the training set where a record has the value indicated by the key.
        ord_lookup:
            Mapping of feature encoded ids to the bins from which data should be sampled (see build_sampling_lookups
            for details)
        cat_lookup
            Mapping of feature encoded ids to the values the corresponding feature in the instance to be explained takes
            (see build_sampling_lookups for details)
        enc2feat_idx
            Mapping between encoded feature IDs and feature IDs in the dataset
        num_samples
            Number of samples used when sampling from training set

        Returns
        -------

        samples
            Sampled data from training set
        d_samples
            Like samples, but continuous data is converted to oridinal discrete data (binned)
        """

        train = self.train_data
        d_train = self.d_train_data

        # Initialise samples randomly
        init_sample_idx = np.random.choice(range(train.shape[0]), num_samples, replace=True)
        samples = train[init_sample_idx]
        d_samples = d_train[init_sample_idx]
        if not anchor:
            return samples, d_samples

        allowed_bins = {}  # bins one can sample from for each numerical feature (key: feat id)
        allowed_rows = {}  # index of database rows (values) for each feature in anchor (key: feat id)
        rand_sampled_feats = []  # feats for which there are not training records in the desired bin/with that value
        cat_enc_ids = [enc_id for enc_id in anchor if enc_id in cat_lookup.keys()]
        ord_enc_ids = [enc_id for enc_id in anchor if enc_id in ord_lookup.keys()]

        if cat_enc_ids:
            cat_feat_vals = [cat_lookup[idx] for idx in cat_enc_ids]
            cat_feat_ids = [enc2feat_idx[idx] for idx in cat_enc_ids]
            allowed_rows = {f_id: val2idx[f_id][f_val] for f_id, f_val in zip(cat_feat_ids, cat_feat_vals)}
            for feat_id, enc_id, val in zip(cat_feat_ids, cat_enc_ids, cat_feat_vals):
                if not allowed_rows[feat_id]:
                    rand_sampled_feats.append((feat_id, 'c', val))
                    cat_feat_ids.remove(feat_id)

        ord_feat_ids = [enc2feat_idx[idx] for idx in ord_enc_ids]
        # determine bins from which ordinal data should be drawn
        for feat_id, enc_id in zip(ord_feat_ids, ord_enc_ids):
            # if encoded indices ref to the same feat, intersect the allowed bins to determine which bins to sample from
            if feat_id not in allowed_bins:
                allowed_bins[feat_id] = ord_lookup[enc_id]
            else:
                allowed_bins[feat_id] = allowed_bins[feat_id].intersection(ord_lookup[enc_id])

        # dict where keys are feature col. ids and values are lists containing row indices in train data which contain
        # data coming from the same bin (or range of bins)
        for feat_id in allowed_bins:  # NB: should scale since we don't query the whole DB every time!
            allowed_rows[feat_id] = set(itertools.chain(*[val2idx[feat_id][bin_id] for bin_id in allowed_bins[feat_id]]))
            if not allowed_rows[feat_id]:  # no instances in training data are in the specified bins ...
                rand_sampled_feats.append((feat_id, 'o', None))

        uniq_feat_ids = list(OrderedDict.fromkeys([enc2feat_idx[enc_idx] for enc_idx in anchor]))
        uniq_feat_ids = [feat for feat in uniq_feat_ids if feat not in [f for f, _, _ in rand_sampled_feats]]
        # for each partial anchor count number of samples available and find their indices
        partial_anchor_rows = [allowed_rows[uniq_feat_ids[0]]]
        n_partial_anchors = [len(partial_anchor_rows[-1])]

        for feature in uniq_feat_ids[1:]:
            partial_anchor_rows.append(partial_anchor_rows[-1].intersection(allowed_rows[feature]))
            n_partial_anchors.append(len(partial_anchor_rows[-1]))

        n_partial_anchors = list(reversed(n_partial_anchors))

        # search num_samples in the list containing the number of training records containing each sub-anchor
        num_samples_pos = bisect.bisect_left(n_partial_anchors, num_samples)
        if num_samples_pos == 0:  # training set has more than num_samples records containing the anchor
            samples_idxs = random.sample(partial_anchor_rows[-1], num_samples)
            samples[:, uniq_feat_ids] = train[np.ix_(samples_idxs, uniq_feat_ids)]
            d_samples[:, uniq_feat_ids] = d_train[np.ix_(samples_idxs, uniq_feat_ids)]
            return samples, d_samples

        # search partial anchors in the training set and replace the remainder of the features
        start, n_anchor_feats = 0, len(partial_anchor_rows)
        uniq_feat_ids = list(reversed(uniq_feat_ids))
        start_idx = np.nonzero(n_partial_anchors)[0][0]  # skip anchors with no samples in the database
        end_idx = np.searchsorted(np.cumsum(n_partial_anchors), num_samples)
        for idx, n_samp in enumerate(n_partial_anchors[start_idx:end_idx + 1], start=start_idx):
            if num_samples >= n_samp:
                samp_idxs = list(partial_anchor_rows[n_anchor_feats - idx - 1])
                num_samples -= n_samp
            else:
                if num_samples <= len(list(partial_anchor_rows[n_anchor_feats - idx - 1])):
                    samp_idxs = random.sample(partial_anchor_rows[n_anchor_feats - idx - 1], k=num_samples)
                else:
                    samp_idxs = random.choices(list(partial_anchor_rows[n_anchor_feats - idx - 1]), k=num_samples)
                n_samp = num_samples
            samples[start:start + n_samp, uniq_feat_ids[idx:]] = train[np.ix_(samp_idxs, uniq_feat_ids[idx:])]
            feats_to_replace = uniq_feat_ids[:idx]
            to_replace = [random.choices(list(allowed_rows[feat]), k=n_samp) for feat in feats_to_replace]
            samples[start: start + n_samp, feats_to_replace] = np.array(to_replace).transpose()
            start += n_samp

        if rand_sampled_feats:
            for feat, var_type, val in rand_sampled_feats:
                if var_type == 'c':
                    fmt = "WARNING: No data records have {} feature with value {}. Setting all samples' values to {}!"
                    print(fmt.format(feat, val, val))
                    samples[:, feat] = val
                else:
                    fmt = "WARNING: For features {}, no training data record had discretized values in bins {}." \
                          " Sampling uniformly at random from the feature range!"
                    print(fmt.format(rand_sampled_feats, [allowed_bins[f] for f in rand_sampled_feats]))
                    min_vals, max_vals = self.min[feat], self.max[feat]
                    samples[:, feat] = np.random.uniform(low=min_vals,
                                                         high=max_vals,
                                                         size=(num_samples, ))

        return samples, self.disc.discretize(samples)

    def sampler(self, anchor: list, num_samples: int, compute_labels: bool = True) \
            -> Tuple[np.ndarray, np.ndarray, np.ndarray]:
        """
        Create sampling function from training data.

        Parameters
        ----------
        anchor
            Ints representing encoded feature ids
        num_samples
            Number of samples used when sampling from training set
        compute_labels
            Boolean whether to use labels coming from model predictions as 'true' labels

        Returns
        -------
        raw_data
            Sampled data from training set
        data
            Sampled data where ordinal features are binned (1 if in bin, 0 otherwise)
        labels
            Create labels using model predictions if compute_labels equals True
        """

        raw_data, d_raw_data = self.sample_from_train(anchor, self.val2idx, self.ord_lookup, self.cat_lookup,
                                                      self.enc2feat_idx, num_samples)

        # use the sampled, discretized raw data to construct a data matrix with the categorical ...
        # ... and binned ordinal data (1 if in bin, 0 otherwise)
        data = np.zeros((num_samples, len(self.enc2feat_idx)), int)
        for i in self.enc2feat_idx:
            if i in self.cat_lookup:
                data[:, i] = (d_raw_data[:, self.enc2feat_idx[i]] == self.cat_lookup[i])
            else:
                d_records_sampled = d_raw_data[:, self.enc2feat_idx[i]]
                lower_bin, upper_bin = min(list(self.ord_lookup[i])), max(list(self.ord_lookup[i]))

                idxs = np.where((lower_bin <= d_records_sampled) & (d_records_sampled <= upper_bin))
                data[idxs, i] = 1

        # create labels using model predictions as true labels
        labels = np.array([])
        if compute_labels:
            labels = (self.predict_fn(raw_data) == self.instance_label).astype(int)

        return raw_data, data, labels

    def explain(self, X: np.ndarray, threshold: float = 0.95, delta: float = 0.1,
                tau: float = 0.15, batch_size: int = 100, max_anchor_size: int = None,
                desired_label: int = None, **kwargs: Any) -> dict:
        """
        Explain instance and return anchor with metadata.

        Parameters
        ----------
        X
            Instance to be explained
        threshold
            Minimum precision threshold
        delta
            Used to compute beta
        tau
            Margin between lower confidence bound and minimum precision or upper bound
        batch_size
            Batch size used for sampling
        max_anchor_size
            Maximum number of features in anchor
        desired_label
            Label to use as true label for the instance to be explained

        Returns
        -------
        explanation
            Dictionary containing the anchor explaining the instance with additional metadata
        """

        # if no true label available; true label = predicted label
        true_label = desired_label
        if true_label is None:
            self.instance_label = self.predict_fn(X.reshape(1, -1))[0]

        # build feature encoding and mappings from the instance values to database rows where similar records are found
        self.build_sampling_lookups(X)

        # get anchors and add metadata
<<<<<<< HEAD
        anchor = AnchorBaseBeam.anchor_beam(self.sampler, delta=delta, epsilon=tau,
                                            batch_size=batch_size, desired_confidence=threshold,
                                            max_anchor_size=max_anchor_size, **kwargs)  # type: Any
        self.add_names_to_exp(anchor)
        if true_label is None:
            anchor['prediction'] = self.instance_label
        else:
            anchor['prediction'] = self.predict_fn(X.reshape(1, -1))[0]
        anchor['instance'] = X
        exp = AnchorExplanation('tabular', anchor)

        return {'names': exp.names(),
                'precision': exp.precision(),
                'coverage': exp.coverage(),
                'raw': exp.exp_map,
                }

    def add_names_to_exp(self, explanation: dict) -> None:
=======
        exp = AnchorBaseBeam.anchor_beam(sample_fn, delta=delta, epsilon=tau,
                                         batch_size=batch_size, desired_confidence=threshold,
                                         max_anchor_size=max_anchor_size, **kwargs)  # type: Any
        self.add_names_to_exp(exp, mapping)
        exp['instance'] = X
        exp['prediction'] = self.predict_fn(X.reshape(1, -1))[0]
        exp = AnchorExplanation('tabular', exp)

        # output explanation dictionary
        explanation = {}
        explanation['names'] = exp.names()
        explanation['precision'] = exp.precision()
        explanation['coverage'] = exp.coverage()
        explanation['raw'] = exp.exp_map

        explanation['meta'] = {}
        explanation['meta']['name'] = self.__class__.__name__

        return explanation

    def add_names_to_exp(self, hoeffding_exp: dict, mapping: dict) -> None:
>>>>>>> c16923d9
        """
        Add feature names to explanation dictionary.

        Parameters
        ----------
        explanation
            Dict with anchors and additional metadata
        """
        anchor_idxs = explanation['feature']
        explanation['names'] = []
        explanation['feature'] = [self.enc2feat_idx[idx] for idx in anchor_idxs]
        ordinal_ranges = {self.enc2feat_idx[idx]: [float('-inf'), float('inf')] for idx in anchor_idxs}
        for idx in set(anchor_idxs) - self.cat_lookup.keys():
            if 0 in self.ord_lookup[idx]:  # tells if the feature in X falls in a higher or lower bin
                ordinal_ranges[self.enc2feat_idx[idx]][1] = min(ordinal_ranges[self.enc2feat_idx[idx]][1],
                                                                max(list(self.ord_lookup[idx])))
            else:
                ordinal_ranges[self.enc2feat_idx[idx]][0] = max(ordinal_ranges[self.enc2feat_idx[idx]][0],
                                                                min(list(self.ord_lookup[idx])) - 1)

        handled = set()  # type: Set[int]
        for idx in anchor_idxs:
            feat_id = self.enc2feat_idx[idx]
            if idx in self.cat_lookup:
                v = int(self.cat_lookup[idx])
                fname = '%s = ' % self.feature_names[feat_id]
                if feat_id in self.feature_values:
                    v = int(v)
                    if ('<' in self.feature_values[feat_id][v]
                            or '>' in self.feature_values[feat_id][v]):
                        fname = ''
                    fname = '%s%s' % (fname, self.feature_values[feat_id][v])
                else:
                    fname = '%s%.2f' % (fname, v)
            else:
                if feat_id in handled:
                    continue
                geq, leq = ordinal_ranges[feat_id]
                fname = ''
                geq_val = ''
                leq_val = ''
                if geq > float('-inf'):
                    if geq == len(self.feature_values[feat_id]) - 1:
                        geq = geq - 1
                    name = self.feature_values[feat_id][geq + 1]
                    if '<' in name:
                        geq_val = name.split()[0]
                    elif '>' in name:
                        geq_val = name.split()[-1]
                if leq < float('inf'):
                    name = self.feature_values[feat_id][leq]
                    if leq == 0:
                        leq_val = name.split()[-1]
                    elif '<' in name:
                        leq_val = name.split()[-1]
                if leq_val and geq_val:
                    fname = '%s < %s <= %s' % (geq_val, self.feature_names[feat_id],
                                               leq_val)
                elif leq_val:
                    fname = '%s <= %s' % (self.feature_names[feat_id], leq_val)
                elif geq_val:
                    fname = '%s > %s' % (self.feature_names[feat_id], geq_val)
                handled.add(feat_id)
            explanation['names'].append(fname)<|MERGE_RESOLUTION|>--- conflicted
+++ resolved
@@ -377,7 +377,6 @@
         self.build_sampling_lookups(X)
 
         # get anchors and add metadata
-<<<<<<< HEAD
         anchor = AnchorBaseBeam.anchor_beam(self.sampler, delta=delta, epsilon=tau,
                                             batch_size=batch_size, desired_confidence=threshold,
                                             max_anchor_size=max_anchor_size, **kwargs)  # type: Any
@@ -393,32 +392,10 @@
                 'precision': exp.precision(),
                 'coverage': exp.coverage(),
                 'raw': exp.exp_map,
+                'meta': {'name': self.__class__.__name__}
                 }
 
     def add_names_to_exp(self, explanation: dict) -> None:
-=======
-        exp = AnchorBaseBeam.anchor_beam(sample_fn, delta=delta, epsilon=tau,
-                                         batch_size=batch_size, desired_confidence=threshold,
-                                         max_anchor_size=max_anchor_size, **kwargs)  # type: Any
-        self.add_names_to_exp(exp, mapping)
-        exp['instance'] = X
-        exp['prediction'] = self.predict_fn(X.reshape(1, -1))[0]
-        exp = AnchorExplanation('tabular', exp)
-
-        # output explanation dictionary
-        explanation = {}
-        explanation['names'] = exp.names()
-        explanation['precision'] = exp.precision()
-        explanation['coverage'] = exp.coverage()
-        explanation['raw'] = exp.exp_map
-
-        explanation['meta'] = {}
-        explanation['meta']['name'] = self.__class__.__name__
-
-        return explanation
-
-    def add_names_to_exp(self, hoeffding_exp: dict, mapping: dict) -> None:
->>>>>>> c16923d9
         """
         Add feature names to explanation dictionary.
 
