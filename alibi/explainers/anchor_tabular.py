import logging
import numpy as np
from collections import OrderedDict, defaultdict
from itertools import accumulate
from typing import Any, Callable, DefaultDict, Dict, List, Set, Tuple, Union

from .anchor_base import AnchorBaseBeam, DistributedAnchorBaseBeam
from .anchor_explanation import AnchorExplanation
from alibi.utils.wrappers import ArgmaxTransformer
from alibi.utils.discretizer import Discretizer
from alibi.utils.distributed import RAY_INSTALLED


class TabularSampler(object):
    """ A sampler that uses an underlying training set to draw records that have a subset of features with
    values specified in an instance to be expalined, X."""

    def __init__(self, predictor: Callable, disc_perc: Tuple[Union[int, float], ...], numerical_features: List[int],
                 categorical_features: List[int], feature_names: list, feature_values: dict, n_covered_ex: int = 10,
                 seed: int = None) -> None:
        """
        Parameters
        ----------
        predictor
            An object exposing a .predict method, used to predict labels on the samples.
        disc_perc
            Percentiles used for numerical feat. discretisation.
        numerical_features
            Numerical features column IDs.
        categorical_features
            Categorical features column IDs.
        feature_names
            Feature names.
        feature_values
            Key: categorical feature column ID, value: values for the feature.
        n_covered_ex
            For each result, a number of samples where the prediction agrees/disagrees
            with the prediction on instance to be explained are stored.
        seed
            If set, fixes the random number sequence.
        """

        np.random.seed(seed)

        self.instance_label = None  # type: int
        self.predictor = predictor
        self.n_covered_ex = n_covered_ex

        self.numerical_features = numerical_features
        self.disc_perc = disc_perc
        self.feature_names = feature_names
        self.categorical_features = categorical_features
        self.feature_values = feature_values

        self.val2idx = {}  # type: Dict[int, DefaultDict[int, Any]]
        self.cat_lookup = {}  # type: Dict[int, int]
        self.ord_lookup = {}  # type: Dict[int, set]
        self.enc2feat_idx = {}  # type: Dict[int, int]

    def deferred_init(self, train_data: Union[np.ndarray, Any], d_train_data: Union[np.array, Any]) -> Any:
        """
        Initialise the Tabular sampler object with data, discretizer, feature statistics and
        build an index from feature values and bins to database rows for each feature.

        Parameters
        ----------
        train_data:
            Data from which samples are drawn. Can be a numpy array or a ray future.
        d_train_data:
            Discretized version for training data. Can be a numpy array or a ray future.

        Returns
        -------
            An initialised sampler.

        """

        self._set_data(train_data, d_train_data)
        self._set_discretizer(self.disc_perc)
        self._set_numerical_feats_stats()
        self.val2idx = self._get_data_index()

        return self

    def _set_data(self, train_data: Union[np.ndarray, Any], d_train_data: Union[np.array, Any]) -> None:
        """
        Initialise sampler training set and discretized training set, set number of records.
        """

        self.train_data = train_data
        self.d_train_data = d_train_data
        self.n_records = train_data.shape[0]

    def _set_discretizer(self, disc_perc: Tuple[Union[int, float], ...]) -> None:
        """
        Fit a discretizer to training data. Used to discretize returned samples.
        """

        self.disc = Discretizer(
            self.train_data,
            self.numerical_features,
            self.feature_names,
            percentiles=disc_perc,
        )

    def _set_numerical_feats_stats(self) -> None:
        """
        Compute min and max for numerical features so that sampling from this range can be performed if
        a sampling request has bin that is not in the training data.
        """

        self.min, self.max = np.full(self.train_data.shape[1], np.nan), np.full(self.train_data.shape[1], np.nan)
        self.min[self.numerical_features] = np.min(self.train_data[:, self.numerical_features], axis=0)
        self.max[self.numerical_features] = np.max(self.train_data[:, self.numerical_features], axis=0)

    def set_instance_label(self, X: np.ndarray) -> None:
        """
        Sets the sampler label. Necessary for setting the remote sampling process state during explain call.

        Parameters
        ----------
        X
             Instance to be explained.
        """

        label = self.predictor(X.reshape(1, -1))[0]
        self.instance_label = label

    def set_n_covered(self, n_covered: int) -> None:
        """
        Set the number of examples to be saved for each result and partial result during search process.
        The same number of examples is saved in the case where the predictions on perturbed samples and
        original instance agree or disagree.

        Parameters
        ---------
        n_covered
            Number of examples to be saved.
        """

        self.n_covered_ex = n_covered

    def _get_data_index(self) -> Dict[int, DefaultDict[int, np.ndarray]]:
        """
        Create a mapping where key is feat. col ID. and value is a dict where each int represents a bin value
        or value of categorical variable. Each value in this dict is an array of training data rows where that
        value is found.

        Returns
        -------
        val2idx
            Mapping as described above.
        """

        # key: feat. col ID. value is a dict where each key represents a bin value or value of categorical
        # variable. Each value in this dict is an array containing idxs of training data rows where that value is found
        all_features = self.numerical_features + self.categorical_features
        val2idx = {f_id: defaultdict(None) for f_id in all_features}  # type: Dict[int, DefaultDict[int, np.ndarray]]
        for feat in val2idx:
            for value in range(len(self.feature_values[feat])):
                val2idx[feat][value] = (self.d_train_data[:, feat] == value).nonzero()[0]

        return val2idx

    def __call__(self, anchor: Tuple[int, tuple], num_samples: int, c_labels=True) -> \
            Union[List[Union[np.ndarray, np.ndarray, np.ndarray, np.ndarray, float, int]], List[np.ndarray]]:
        """
        Obtain perturbed records by drawing samples from training data that contain the categorical labels and
        discretized numerical features and replacing the remainder of the record with arbitrary values.

        Parameters
        ----------
        anchor
            the integer represents the order of the result in a request array. The tuple contains
            encoded feature indices
        num_samples
            Number of samples used when sampling from training set
        c_labels
            if False, labels are not returned by the sampling function

        Returns
        -------
            If c_labels=True, a list containing the following is returned:
             - covered_true: perturbed examples where the anchor applies and the model prediction
                    on perturbation is the same as the instance prediction
             - covered_false: perturbed examples where the anchor applies and the model prediction
                    is NOT the same as the instance prediction
             - labels: num_samples ints indicating whether the prediction on the perturbed sample
                    matches (1) the label of the instance to be explained or not (0)
             - data: Sampled data where ordinal features are binned (1 if in bin, 0 otherwise)
             - coverage: the coverage of the anchor
             - anchor[0]: position of anchor in the batch request
            Otherwise, a list containing the data matrix only is returned.
        """

        raw_data, d_raw_data, coverage = self.perturbation(anchor[1], num_samples)

        # use the sampled, discretized raw data to construct a data matrix with the categorical ...
        # ... and binned ordinal data (1 if in bin, 0 otherwise)
        data = np.zeros((num_samples, len(self.enc2feat_idx)), int)
        for i in self.enc2feat_idx:
            if i in self.cat_lookup:
                data[:, i] = (d_raw_data[:, self.enc2feat_idx[i]] == self.cat_lookup[i])
            else:
                d_records_sampled = d_raw_data[:, self.enc2feat_idx[i]]
                lower_bin, upper_bin = min(list(self.ord_lookup[i])), max(list(self.ord_lookup[i]))
                idxs = np.where((lower_bin <= d_records_sampled) & (d_records_sampled <= upper_bin))
                data[idxs, i] = 1

        if c_labels:
            labels = self.compare_labels(raw_data)
            covered_true = raw_data[labels, :][:self.n_covered_ex]
            covered_false = raw_data[np.logical_not(labels), :][:self.n_covered_ex]
            return [covered_true, covered_false, labels.astype(int), data, coverage, anchor[0]]
        else:
            return [data]  # only binarised data is used for coverage computation

    def compare_labels(self, samples: np.ndarray) -> np.ndarray:
        """
        Compute the agreement between a classifier prediction on an instance to be explained and the
        prediction on a set of samples which have a subset of features fixed to specific values.

        Parameters
        ----------
        samples
            Samples whose labels are to be compared with the instance label.

        Returns
        -------
            An array of integers indicating whether the prediction was the same as the instance label.
        """

        return self.predictor(samples) == self.instance_label

    def perturbation(self, anchor: tuple, num_samples: int) -> Tuple[np.ndarray, np.ndarray, float]:
        """
        Implements functionality described in __call__.

        Parameters
        ----------
        anchor:
            Each int is an encoded feature id.
        num_samples
            Number of samples.

        Returns
        -------

        samples
            Sampled data from training set.
        d_samples
            Like samples, but continuous data is converted to oridinal discrete data (binned).
        coverage
            The coverage of the result in the training data.
        """

        # initialise samples randomly
        init_sample_idx = np.random.choice(range(self.train_data.shape[0]), num_samples, replace=True)
        samples = self.train_data[init_sample_idx]
        d_samples = self.d_train_data[init_sample_idx]

        if not anchor:
            return samples, d_samples, -1.0

        # find the training set row indices where each feature in the anchor has same value as instance
        # for discretized continuous features in the anchor, find which bins it should be sampled from
        # find any features what have values/are in bins that don't exist in the training set
        allowed_bins, allowed_rows, unk_feat_vals = self.get_features_index(anchor)

        #  count number of samples available and find the indices for each partial anchor & the full anchor
        uniq_feat_ids = list(OrderedDict.fromkeys([self.enc2feat_idx[enc_idx] for enc_idx in anchor]))
        uniq_feat_ids = [feat for feat in uniq_feat_ids if feat not in [f for f, _, _ in unk_feat_vals]]
        partial_anchor_rows = list(accumulate(
            [allowed_rows[feat] for feat in uniq_feat_ids],
            np.intersect1d),
        )
        nb_partial_anchors = np.array([len(n_records) for n_records in reversed(partial_anchor_rows)])
        coverage = nb_partial_anchors[-1] / self.n_records

        # if there are enough train records containing the anchor, replace the original records and return...
        num_samples_pos = np.searchsorted(nb_partial_anchors, num_samples)
        if num_samples_pos == 0:
            samples_idxs = np.random.choice(partial_anchor_rows[-1], num_samples)
            samples[:, uniq_feat_ids] = self.train_data[np.ix_(samples_idxs, uniq_feat_ids)]
            d_samples[:, uniq_feat_ids] = self.d_train_data[np.ix_(samples_idxs, uniq_feat_ids)]

            return samples, d_samples, coverage

        # ... otherwise, replace the record with partial anchors first and then sample the remainder of the feats
        # from  the same bin or set them to the same value as in the instance to be explained
        # NB: this function modifies samples since it gets a reference to this array so it doesn't return
        self.replace_features(
            samples,
            allowed_rows,
            uniq_feat_ids,
            partial_anchor_rows,
            nb_partial_anchors,
            num_samples,
        )

        if unk_feat_vals:
            self.handle_unk_features(allowed_bins, num_samples, samples, unk_feat_vals)

        return samples, self.disc.discretize(samples), coverage

    def handle_unk_features(self, allowed_bins: Dict[int, Set[int]], num_samples: int, samples: np.ndarray,
                            unk_feature_values: List[Tuple[int, str, Union[Any, int]]]) -> None:
        """
        Replaces unknown feature values with defaults. For categorical variables, the replacement value is
        the same as the value of the unknown feature. For continuous variables, a value is sampled uniformly
        at random from the feature range.

        Parameters
        ----------
        allowed_bins:
            See get_feature_index method.
        num_samples:
            Number of replacement values.
        samples:
            Contains the samples whose values are to be replaced.
        unk_feature_values:
            List of tuples where: [0] is original feature id, [1] feature type, [2] if var is categorical,
            replacement value, otherwise None
        :return:
        """
        for feat, var_type, val in unk_feature_values:
            if var_type == 'c':
                fmt = "WARNING: No data records have {} feature with value {}. Setting all samples' values to {}!"
                print(fmt.format(feat, val, val))
                samples[:, feat] = val
            else:
                fmt = "WARNING: For feature {}, no training data record had discretized values in bins {}." \
                      " Sampling uniformly at random from the feature range!"
                print(fmt.format(feat, allowed_bins[feat]))
                min_vals, max_vals = self.min[feat], self.max[feat]
                samples[:, feat] = np.random.uniform(low=min_vals, high=max_vals, size=(num_samples,))

<<<<<<< HEAD
    def replace_features(self, samples: np.ndarray, allowed_rows: Dict[int, Any], uniq_feat_ids: List[int],
=======
    def replace_features(self, samples: np.ndarray, allowed_rows:  Dict[int, Any], uniq_feat_ids: List[int],
>>>>>>> c2fabc2d
                         partial_anchor_rows: List[np.ndarray], nb_partial_anchors: np.ndarray,
                         num_samples: int) -> None:
        """
        The method creates perturbed samples by first replacing all partial anchors with partial anchors drawn
        from the training set. Then remainder of the features are then replaced with random values drawn from
        the same bin for discretized continuous features and same value for categorical features.

        Parameters
        ----------
        samples
            Randomly drawn samples, where the anchor does not apply.
        allowed_rows
            Maps feature ids to the rows indices in training set where the feature has same value as instance (cat.)
            or is in the same bin.
        uniq_feat_ids
            Multiple encoded features in the anchor can map to the same original feature id. Unique features in the
            anchor. This is the list of unique original features id in the anchor.
        partial_anchor_rows
            The rows in the training set where each partial anchor applies. Last entry is an array of row indices where
            the entire anchor applies.
        nb_partial_anchors
            The number of training records which contain each partial anchor.
        num_samples:
            Number of perturbed samples to be returned.
        """

        requested_samples = num_samples
        start, n_anchor_feats = 0, len(partial_anchor_rows)
        uniq_feat_ids = list(reversed(uniq_feat_ids))
        start_idx = np.nonzero(nb_partial_anchors)[0][0]  # skip anchors with no samples in the database
        end_idx = np.searchsorted(np.cumsum(nb_partial_anchors), num_samples)

        # replace partial anchors with partial anchors drawn from the training dataset
        # samp_idxs are arrays of training set row indices from where partial anchors are extracted for replacement
        for idx, n_samp in enumerate(nb_partial_anchors[start_idx:end_idx + 1], start=start_idx):
            if num_samples >= n_samp:
                samp_idxs = partial_anchor_rows[n_anchor_feats - idx - 1]
                num_samples -= n_samp
            else:
                if num_samples <= partial_anchor_rows[n_anchor_feats - idx - 1].shape[0]:
                    samp_idxs = np.random.choice(partial_anchor_rows[n_anchor_feats - idx - 1], num_samples)
                else:
                    samp_idxs = np.random.choice(
                        partial_anchor_rows[n_anchor_feats - idx - 1],
                        num_samples,
                        replace=True,
                    )
                n_samp = num_samples
            samples[start:start + n_samp, uniq_feat_ids[idx:]] = self.train_data[np.ix_(samp_idxs, uniq_feat_ids[idx:])]

            # deal with partial anchors; idx = 0 means that we actually sample the entire anchor
            if idx > 0:

                # choose replacement values at random from training set
                feats_to_replace = uniq_feat_ids[:idx]
                samp_idxs = np.zeros((len(feats_to_replace), n_samp)).astype(int)  # =: P x Q
                for i, feat_idx in enumerate(feats_to_replace):
                    samp_idxs[i, :] = np.random.choice(allowed_rows[feat_idx], n_samp, replace=True)

                # N x F ->  P X Q x F -> P X Q
                # First slice takes the data rows indicated in rows of samp_idxs; each row corresponds to a diff. feat
                # Second slice takes the column indicate in feats_to_replace from each of P Q x F sub-tensors
                to_replace_vals = self.train_data[samp_idxs][np.arange(len(feats_to_replace)), :, feats_to_replace]
                samples[start: start + n_samp, feats_to_replace] = to_replace_vals.transpose()
            start += n_samp

        # possible that the dataset doesn't contain enough partial examples. Eg, in anchor is (10,) and have
        # 50 examples in training set but require batch size of 100, all features have to be replaced  one by one in
        # last 50 samples
        max_samples_available = nb_partial_anchors.sum()
        if max_samples_available <= requested_samples:
            n_samp = samples.shape[0] - start

            samp_idxs = np.zeros((len(uniq_feat_ids), n_samp)).astype(int)
            for i, feat_idx in enumerate(uniq_feat_ids):
                samp_idxs[i, :] = np.random.choice(allowed_rows[feat_idx], n_samp, replace=True)

            to_replace_vals = self.train_data[samp_idxs][np.arange(len(uniq_feat_ids)), :, uniq_feat_ids]
            samples[start:, uniq_feat_ids] = to_replace_vals.transpose()

    def get_features_index(self, anchor: tuple) -> \
            Tuple[Dict[int, Set[int]], Dict[int, Any], List[Tuple[int, str, Union[Any, int]]]]:
        """
        Given an anchor, this function finds the row indices in the training set where the feature has
        the same value as the feature in the instance to be explained (for ordinal variables, the row
        indices are those of rows which contain records with feature values in the same bin). The algorithm
        uses both the feature *encoded* ids in anchor and the feature ids in the input data set. The two
        are mapped by self.enc2feat_idx.

        Parameters
        ----------
        anchor
            The anchor for which the training set row indices are to be retrieved. The ints represent
            encoded feature ids.

        Returns
        -------
        allowed_bins
            Maps original feature ids to the bins that the feature should be sampled from given the input anchor.
        allowed_rows
            Maps original feature ids to the training set rows where these features have the same value as the anchor.
        unk_feat_values
            When a categorical variable with the specified value/discretized variable in the specified bin is not found
            in the training set, a tuple is added to unk_feat_values to indicate the original feature id, its type
            ('c'=categorical, o='discretized continuous') and the value/bin it should be sampled from.
        """

        # bins one can sample from for each numerical feature (key: feat id)
        allowed_bins = {}  # type: Dict[int, Set[int]]
        # index of database rows (values) for each feature in result (key: feat id)
        allowed_rows = {}  # type: Dict[int, Any[int]]
        unk_feat_values = []  # feats for which there are not training records in the desired bin/with that value
        cat_enc_ids = [enc_id for enc_id in anchor if enc_id in self.cat_lookup.keys()]
        ord_enc_ids = [enc_id for enc_id in anchor if enc_id in self.ord_lookup.keys()]
        if cat_enc_ids:
            cat_feat_vals = [self.cat_lookup[idx] for idx in cat_enc_ids]
            cat_feat_ids = [self.enc2feat_idx[idx] for idx in cat_enc_ids]
            allowed_rows = {f_id: self.val2idx[f_id][f_val] for f_id, f_val in zip(cat_feat_ids, cat_feat_vals)}
            for feat_id, enc_id, val in zip(cat_feat_ids, cat_enc_ids, cat_feat_vals):
                if allowed_rows[feat_id].size == 0:
                    unk_feat_values.append((feat_id, 'c', val))
                    cat_feat_ids.remove(feat_id)
        ord_feat_ids = [self.enc2feat_idx[idx] for idx in ord_enc_ids]

        # determine bins from which ordinal data should be drawn
        for feat_id, enc_id in zip(ord_feat_ids, ord_enc_ids):
            # if encoded indices ref to the same feat, intersect the allowed bins to determine which bins to sample from
            if feat_id not in allowed_bins:
                allowed_bins[feat_id] = self.ord_lookup[enc_id]
            else:
                allowed_bins[feat_id] = allowed_bins[feat_id].intersection(self.ord_lookup[enc_id])

        # dict where keys are feature col. ids and values are lists containing row indices in train data which contain
        # data coming from the same bin (or range of bins)
        for feat_id in allowed_bins:  # NB: should scale since we don't query the whole DB every time!
            allowed_rows[feat_id] = np.concatenate([self.val2idx[feat_id][bin_id] for bin_id in allowed_bins[feat_id]])
            if allowed_rows[feat_id].size == 0:  # no instances in training data are in the specified bins ...
                unk_feat_values.append((feat_id, 'o', None))

        return allowed_bins, allowed_rows, unk_feat_values

    def build_lookups(self, X: np.ndarray) -> List[Dict]:
        """
        An encoding of the feature IDs is created by assigning each bin of a discretized numerical variable and each
        categorical variable a unique index. For a dataset containg, e.g., a numerical variable with 5 bins and
        3 categorical variables, indices 0 - 4 represent bins of the numerical variable whereas indices 5, 6, 7
        represent the encoded indices of the categorical variables (but see note for caviats). The encoding is
        necessary so that the different ranges of the numerical variable can be sampled during result construction.

        Note: Each continuous variable has n_bins - 1 corresponding entries in ord_lookup.

        Parameters
        ---------
        X
            instance to be explained

        Returns
        -------
            a list containing three dictionaries, whose keys are encoded feature IDs:
             - cat_lookup: maps categorical variables to their value in X
             - ord_lookup: maps discretized numerical variables to the bins they can be sampled from given X
             - enc2feat_idx: maps the encoded IDs to the original (training set) feature column IDs
        """

        X = self.disc.discretize(X.reshape(1, -1))[0]  # map continuous features to ordinal discrete variables

        if not self.numerical_features:  # data contains only categorical variables
            self.cat_lookup = dict(zip(self.categorical_features, X))
            self.enc2feat_idx = dict(zip(*[self.categorical_features] * 2))  # type: ignore
            return [self.cat_lookup, self.ord_lookup, self.enc2feat_idx]

        first_numerical_idx = np.searchsorted(self.categorical_features, self.numerical_features[0]).item()
        if first_numerical_idx > 0:  # First column(s) might contain categorical data
            for cat_enc_idx in range(0, first_numerical_idx):
                self.cat_lookup[cat_enc_idx] = X[cat_enc_idx]
                self.enc2feat_idx[cat_enc_idx] = cat_enc_idx

        ord_enc_idx = first_numerical_idx - 1  # -1 as increment comes first
        for i, feature in enumerate(self.numerical_features):
            n_bins = len(self.feature_values[feature])
            for bin_val in range(n_bins):
                ord_enc_idx += 1
                self.enc2feat_idx[ord_enc_idx] = feature
                # if feat. value falls in same or lower bin, sample from same or lower bin only ...
                if X[feature] <= bin_val != n_bins - 1:
                    self.ord_lookup[ord_enc_idx] = set(i for i in range(bin_val + 1))
                # if feat. value falls in a higher bin, sample from higher bins only
                elif X[feature] > bin_val:
                    self.ord_lookup[ord_enc_idx] = set(i for i in range(bin_val + 1, n_bins))
                else:
                    del self.enc2feat_idx[ord_enc_idx]
                    ord_enc_idx -= 1  # when a discretized feat. of the instance to be explained falls in the last bin

            # check if a categorical feature follows the current numerical feature & update mappings
            if i < len(self.numerical_features) - 1:
                n_categoricals = self.numerical_features[i + 1] - self.numerical_features[i] - 1
                if n_categoricals > 0:
                    cat_feat_idx = feature + 1
                    for cat_enc_idx in range(ord_enc_idx + 1, ord_enc_idx + 1 + n_categoricals):
                        self.cat_lookup[cat_enc_idx] = X[cat_feat_idx]
                        self.enc2feat_idx[cat_enc_idx] = cat_feat_idx
                        cat_feat_idx += 1
                    ord_enc_idx += n_categoricals

        # check if the last columns are categorical variables and update mappings
        last_num_idx = np.searchsorted(self.categorical_features, self.numerical_features[-1]).item()
        if last_num_idx != len(self.categorical_features):
            cat_enc_idx = max(self.ord_lookup.keys()) + 1
            for cat_feat_idx in range(self.numerical_features[-1] + 1, self.categorical_features[-1] + 1):
                self.cat_lookup[cat_enc_idx] = X[cat_feat_idx]
                self.enc2feat_idx[cat_enc_idx] = cat_feat_idx
                cat_enc_idx += 1

        return [self.cat_lookup, self.ord_lookup, self.enc2feat_idx]


class RemoteSampler(object):
    """ A wrapper that facilitates the use of TabularSampler for distributed sampling."""
    if RAY_INSTALLED:
        import ray
        ray = ray  # set module as class variable to used only in this context

    def __init__(self, *args):
        self.train_id, self.d_train_id, self.sampler = args
        self.sampler = self.sampler.deferred_init(self.train_id, self.d_train_id)

    def __call__(self, anchors_batch: Union[Tuple[int, tuple], List[Tuple[int, tuple]]], num_samples: int,
                 c_labels: bool = True) -> List:
        """
        Wrapper around TabularSampler.__call__. It allows sampling a batch of anchors in the same process,
        which can improve performance.

        Parameters
        ----------
        anchors_batch:
            A list of result tuples. see TabularSampler.__call__ for details.
        num_samples:
            See TabularSampler.__call__.
        c_labels
            See TabularSampler.__call__.
        """

        if isinstance(anchors_batch, tuple):  # DistributedAnchorBaseBeam._get_samples_coverage call
            return self.sampler(anchors_batch, num_samples, c_labels=c_labels)
        elif len(anchors_batch) == 1:  # batch size = 1
            return [self.sampler(*anchors_batch, num_samples, c_labels=c_labels)]
        else:  # batch size > 1
            batch_result = []
            for anchor in anchors_batch:
                batch_result.append(self.sampler(anchor, num_samples, c_labels=c_labels))

            return batch_result

    def set_instance_label(self, X: np.ndarray) -> int:
        """
        Sets the remote sampler instance label.

        Parameters
        ----------
        X
            The instance to be explained.

        Returns
        -------
        label
            The label of the instance to be explained.
        """

        self.sampler.set_instance_label(X)
        label = self.sampler.instance_label

        return label

    def set_n_covered(self, n_covered: int) -> None:
        """
        Sets the remote sampler number of examples to save for inspection.

        Parameters
        ----------
        n_covered
            Number of examples where the result (and partial anchors) apply.
        """

        self.sampler.set_n_covered(n_covered)

    def _get_sampler(self) -> TabularSampler:
        """
        A getter that returns the underlying tabular object.

        Returns
        -------
            The tabular sampler object that is used in the process.
        """
        return self.sampler

    def build_lookups(self, X):
        """
        Wrapper around TabularSampler.build_lookups.

        Parameters
        --------
        X
            See TabularSampler.build_lookups.

        Returns
        -------
            See TabularSampler.build_lookups.
        """

        cat_lookup_id, ord_lookup_id, enc2feat_idx_id = self.sampler.build_lookups(X)

        return [cat_lookup_id, ord_lookup_id, enc2feat_idx_id]


class AnchorTabular(object):

    def __init__(self, predictor: Callable, feature_names: list, categorical_names: dict = None,
                 seed: int = None) -> None:
        """
        Parameters
        ----------
        predictor
            Model prediction function.
        feature_names
            List with feature names.
        categorical_names
            Dictionary where keys are feature columns and values are the categories for the feature.
        seed
            Used to set the random number generator for repeatability purposes.
        """

        self.feature_names = feature_names
        # check if predictor returns predicted class or prediction probabilities for each class
        # if needed adjust predictor so it returns the predicted class
        if np.argmax(predictor(np.zeros([1, len(feature_names)])).shape) == 0:
            self.predictor = predictor
        else:
            transformer = ArgmaxTransformer(predictor)
            self.predictor = transformer

        # define column indices of categorical and numerical (aka continuous) features
        if categorical_names:
            self.categorical_features = sorted(categorical_names.keys())
            self.feature_values = categorical_names.copy()  # dict with {col: categorical feature values}

        else:
            self.categorical_features = []
            self.feature_values = {}

        self.numerical_features = [x for x in range(len(feature_names)) if x not in self.categorical_features]

        self.samplers = []  # type: list
        self.seed = seed
        self.instance_label = None

    def fit(self, train_data: np.ndarray, disc_perc: Tuple[Union[int, float], ...] = (25, 50, 75), **kwargs) -> None:
        """
        Fit discretizer to train data to bin numerical features into ordered bins and compute statistics for
        numerical features. Create a mapping between the bin numbers of each discretised numerical feature and the
        row id in the training set where it occurs.

        Parameters
        ----------
        train_data
            Representative sample from the training data.
        disc_perc
            List with percentiles (int) used for discretization.
        """

        # discretization of continuous features
        disc = Discretizer(train_data, self.numerical_features, self.feature_names, percentiles=disc_perc)
        d_train_data = disc.discretize(train_data)
        self.feature_values.update(disc.feature_intervals)

        sampler = TabularSampler(
            self.predictor,
            disc_perc,
            self.numerical_features,
            self.categorical_features,
            self.feature_names,
            self.feature_values,
            seed=self.seed,
        )
        self.samplers = [sampler.deferred_init(train_data, d_train_data)]

    def _build_sampling_lookups(self, X: np.ndarray) -> None:
        """
        Build a series of lookup tables used to draw samples with feature subsets identical to
        given subsets of X (see TabularSampler.build_sampling_lookups for details).

        Parameters
        ----------
        X:
            Instance to be explained.
        """

        lookups = [sampler.build_lookups(X) for sampler in self.samplers][0]
        self.cat_lookup, self.ord_lookup, self.enc2feat_idx = lookups

    def explain(self, X: np.ndarray, threshold: float = 0.95, delta: float = 0.1, tau: float = 0.15,
                batch_size: int = 100, coverage_samples: int = 10000, beam_size: int = 1, stop_on_first: bool = False,
                max_anchor_size: int = None, min_samples_start: int = 100, n_covered_ex: int = 10,
                binary_cache_size: int = 10000, verbose: bool = False, verbose_every: int = 1, **kwargs: Any) -> dict:
        """
        Explain prediction made by classifier on instance X.

        Parameters
        ----------
        X
            Instance to be explained.
        threshold
            Minimum precision threshold.
        delta
            Used to compute beta.
        tau
            Margin between lower confidence bound and minimum precision or upper bound.
        batch_size
            Batch size used for sampling.
        coverage_samples
            Number of samples used to estimate coverage from during result search.
        beam_size
            The number of anchors extended at each step of new anchors construction.
        stop_on_first
            If True, the beam search algorithm will return the first anchor that has satisfies the
            probability constraint.
        max_anchor_size
            Maximum number of features in result.
        min_samples_start
            Min number of initial samples.
        n_covered_ex
            How many examples where anchors apply to store for each anchor sampled during search
            (both examples where prediction on samples agrees/disagrees with desired_label are stored).
        binary_cache_size
            The result search pre-allocates binary_cache_size batches for storing the binary arrays
            returned during sampling.
        verbose
<<<<<<< HEAD
            Display updates during the anchor search iterations.
        verbose_every
            Frequency of displayed iterations during anchor search process.
=======
            Display updates during the anchor search iterations
        verbose_every
            Frequncy of displayed iterations during anchor search process
>>>>>>> c2fabc2d

        Returns
        -------
        explanation
            Dictionary containing the result explaining the instance with additional metadata.
        """

        for sampler in self.samplers:
            sampler.set_instance_label(X)
            sampler.set_n_covered(n_covered_ex)
        self.instance_label = self.samplers[0].instance_label

        # build feature encoding and mappings from the instance values to database rows where
        # similar records are found get anchors and add metadata
        self._build_sampling_lookups(X)

        # get anchors
        mab = AnchorBaseBeam(samplers=self.samplers, **kwargs)
        result = mab.anchor_beam(
            delta=delta,
            epsilon=tau,
            desired_confidence=threshold,
            beam_size=beam_size,
            min_samples_start=min_samples_start,
            max_anchor_size=max_anchor_size,
            batch_size=batch_size,
            coverage_samples=coverage_samples,
            sample_cache_size=binary_cache_size,
            verbose=verbose,
            verbose_every=verbose_every,
        )  # type: Any
        self.mab = mab

        return self.build_explanation(X, result, self.instance_label)

    def build_explanation(self, X: np.ndarray, result: dict, predicted_label: int) -> dict:
        """
        Preprocess search output and return an explanation object containing metdata

        Parameters
        ----------
        X:
            Instance to be explained.
        result:
            Dictionary with explanation search output and metadata.
        predicted_label:
            Label of the instance to be explained (inferred if not given).

        Return
        ------
             Dictionary containing human readable explanation, metadata, and precision/coverage info.
        """

        self.add_names_to_exp(result)
        result['prediction'] = predicted_label
        result['instance'] = X
        exp = AnchorExplanation('tabular', result)

        return {
            'names': exp.names(),
            'precision': exp.precision(),
            'coverage': exp.coverage(),
            'raw': exp.exp_map,
            'meta': {'name': self.__class__.__name__}
        }

    def add_names_to_exp(self, explanation: dict) -> None:
        """
        Add feature names to explanation dictionary.

        Parameters
        ----------
        explanation
            Dict with anchors and additional metadata.
        """

        anchor_idxs = explanation['feature']
        explanation['names'] = []
        explanation['feature'] = [self.enc2feat_idx[idx] for idx in anchor_idxs]
        ordinal_ranges = {self.enc2feat_idx[idx]: [float('-inf'), float('inf')] for idx in anchor_idxs}
        for idx in set(anchor_idxs) - self.cat_lookup.keys():
            feat_id = self.enc2feat_idx[idx]  # feature col. id
            if 0 in self.ord_lookup[idx]:  # tells if the feature in X falls in a higher or lower bin
                ordinal_ranges[feat_id][1] = min(
                    ordinal_ranges[feat_id][1], max(list(self.ord_lookup[idx]))
                )
            else:
                ordinal_ranges[feat_id][0] = max(
                    ordinal_ranges[feat_id][0], min(list(self.ord_lookup[idx])) - 1
                )

        handled = set()  # type: Set[int]
        for idx in anchor_idxs:
            feat_id = self.enc2feat_idx[idx]
            if idx in self.cat_lookup:
                v = int(self.cat_lookup[idx])
                fname = '%s = ' % self.feature_names[feat_id]
                if feat_id in self.feature_values:
                    v = int(v)
                    if ('<' in self.feature_values[feat_id][v]
                            or '>' in self.feature_values[feat_id][v]):
                        fname = ''
                    fname = '%s%s' % (fname, self.feature_values[feat_id][v])
                else:
                    fname = '%s%.2f' % (fname, v)
            else:
                if feat_id in handled:
                    continue
                geq, leq = ordinal_ranges[feat_id]
                fname = ''
                geq_val = ''
                leq_val = ''
                if geq > float('-inf'):
                    if geq == len(self.feature_values[feat_id]) - 1:
                        geq = geq - 1
                    name = self.feature_values[feat_id][geq + 1]
                    if '<' in name:
                        geq_val = name.split()[0]
                    elif '>' in name:
                        geq_val = name.split()[-1]
                if leq < float('inf'):
                    name = self.feature_values[feat_id][leq]
                    if leq == 0:
                        leq_val = name.split()[-1]
                    elif '<' in name:
                        leq_val = name.split()[-1]
                if leq_val and geq_val:
                    fname = '%s < %s <= %s' % (geq_val, self.feature_names[feat_id],
                                               leq_val)
                elif leq_val:
                    fname = '%s <= %s' % (self.feature_names[feat_id], leq_val)
                elif geq_val:
                    fname = '%s > %s' % (self.feature_names[feat_id], geq_val)
                handled.add(feat_id)
            explanation['names'].append(fname)


class DistributedAnchorTabular(AnchorTabular):
    if RAY_INSTALLED:
        import ray
        ray = ray  # set module as class variable to used only in this context

    def __init__(self, predictor: Callable, feature_names: list, categorical_names: dict = None,
                 seed: int = None) -> None:

        super(DistributedAnchorTabular, self).__init__(predictor, feature_names, categorical_names, seed)
        if not DistributedAnchorTabular.ray.is_initialized():
            DistributedAnchorTabular.ray.init()

    def fit(self, train_data: np.ndarray, disc_perc: tuple = (25, 50, 75), **kwargs) -> None:
        """
        Creates a list of handles to parallel processes handles that are used for submitting sampling
        tasks.

        Parameters
        ----------
            See superclass implementation.
        """

        try:
            ncpu = kwargs['ncpu']
        except KeyError:
            logging.warning('DistributedAnchorTabular object has been initalised but kwargs did not contain '
                            'expected argument, ncpu. Defaulting to ncpu=2!')
            ncpu = 2

        disc = Discretizer(train_data, self.numerical_features, self.feature_names, percentiles=disc_perc)
        d_train_data = disc.discretize(train_data)

        self.feature_values.update(disc.feature_intervals)

        sampler_args = (
            self.predictor,
            disc_perc,
            self.numerical_features,
            self.categorical_features,
            self.feature_names,
            self.feature_values,
        )
        train_data_id = DistributedAnchorTabular.ray.put(train_data)
        d_train_data_id = DistributedAnchorTabular.ray.put(d_train_data)
        samplers = [TabularSampler(*sampler_args, seed=self.seed) for _ in range(ncpu)]  # type: ignore
        d_samplers = []
        for sampler in samplers:
            d_samplers.append(
                DistributedAnchorTabular.ray.remote(RemoteSampler).remote(
                    *(train_data_id, d_train_data_id, sampler)
                )
            )
        self.samplers = d_samplers

    def _build_sampling_lookups(self, X: np.ndarray) -> None:
        """
        See superclass documentation.

        Parameters
        ----------
        X:
            See superclass documentation.
        """

        lookups = [sampler.build_lookups.remote(X) for sampler in self.samplers][0]
        self.cat_lookup, self.ord_lookup, self.enc2feat_idx = DistributedAnchorTabular.ray.get(lookups)

    def explain(self, X: np.ndarray, threshold: float = 0.95, delta: float = 0.1, tau: float = 0.15,
                batch_size: int = 100, coverage_samples: int = 10000, beam_size: int = 1, stop_on_first: bool = False,
                max_anchor_size: int = None, min_samples_start: int = 1, n_covered_ex: int = 10,
                binary_cache_size: int = 10000, verbose: bool = False, verbose_every: int = 1, **kwargs: Any) -> dict:
        """
        Explains the prediction made by a classifier on instance X. Sampling is done in parallel over a number of
        cores specified in kwargs['ncpu'].

        Parameters
        ----------
            See superclass implementation.

        Returns
        -------
            See superclass implementation.
        """

        for sampler in self.samplers:
            label = sampler.set_instance_label.remote(X)
            sampler.set_n_covered.remote(n_covered_ex)

        self.instance_label = DistributedAnchorTabular.ray.get(label)

        # build feature encoding and mappings from the instance values to database rows where similar records are found
        # get anchors and add metadata
        self._build_sampling_lookups(X)

        mab = DistributedAnchorBaseBeam(samplers=self.samplers, **kwargs)
        result = mab.anchor_beam(
            delta=delta,
            epsilon=tau,
            desired_confidence=threshold,
            beam_size=beam_size,
            min_samples_start=min_samples_start,
            max_anchor_size=max_anchor_size,
            batch_size=batch_size,
            coverage_samples=coverage_samples,
            sample_cache_size=binary_cache_size,
            verbose=verbose,
            verbose_every=verbose_every,
        )  # type: Any
        self.mab = mab

        return self.build_explanation(X, result, self.instance_label)<|MERGE_RESOLUTION|>--- conflicted
+++ resolved
@@ -335,11 +335,7 @@
                 min_vals, max_vals = self.min[feat], self.max[feat]
                 samples[:, feat] = np.random.uniform(low=min_vals, high=max_vals, size=(num_samples,))
 
-<<<<<<< HEAD
-    def replace_features(self, samples: np.ndarray, allowed_rows: Dict[int, Any], uniq_feat_ids: List[int],
-=======
     def replace_features(self, samples: np.ndarray, allowed_rows:  Dict[int, Any], uniq_feat_ids: List[int],
->>>>>>> c2fabc2d
                          partial_anchor_rows: List[np.ndarray], nb_partial_anchors: np.ndarray,
                          num_samples: int) -> None:
         """
@@ -776,15 +772,10 @@
             The result search pre-allocates binary_cache_size batches for storing the binary arrays
             returned during sampling.
         verbose
-<<<<<<< HEAD
             Display updates during the anchor search iterations.
         verbose_every
             Frequency of displayed iterations during anchor search process.
-=======
-            Display updates during the anchor search iterations
-        verbose_every
-            Frequncy of displayed iterations during anchor search process
->>>>>>> c2fabc2d
+
 
         Returns
         -------
