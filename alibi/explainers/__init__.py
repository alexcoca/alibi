"""
The 'alibi.explainers' module includes feature importance, counterfactual and anchor-based explainers.
"""

from .anchor_tabular import AnchorTabular, DistributedAnchorTabular
from .anchor_text import AnchorText
from .anchor_image import AnchorImage
from .cem import CEM
from .cfproto import CounterFactualProto
from .counterfactual import CounterFactual
<<<<<<< HEAD
from .shap_wrappers import KernelShap, TreeShap
=======
from .shap_wrappers import KernelShap
>>>>>>> e578df12

__all__ = ["AnchorTabular",
           "DistributedAnchorTabular",
           "AnchorText",
           "AnchorImage",
           "CEM",
           "CounterFactual",
           "CounterFactualProto",
           "KernelShap",
           "TreeShap"
           ]<|MERGE_RESOLUTION|>--- conflicted
+++ resolved
@@ -8,11 +8,8 @@
 from .cem import CEM
 from .cfproto import CounterFactualProto
 from .counterfactual import CounterFactual
-<<<<<<< HEAD
 from .shap_wrappers import KernelShap, TreeShap
-=======
-from .shap_wrappers import KernelShap
->>>>>>> e578df12
+
 
 __all__ = ["AnchorTabular",
            "DistributedAnchorTabular",
